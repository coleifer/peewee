#     (\
#     (  \  /(o)\     caw!
#     (   \/  ()/ /)
#      (   `;.))'".)
#       `(/////.-'
#    =====))=))===()
#      ///'
#     //
#    '
import datetime
import decimal
import logging
import operator
import re
import sys
import threading
from collections import deque
from collections import namedtuple
from copy import deepcopy
from inspect import isclass

__all__ = [
    'BareField',
    'BigIntegerField',
    'BlobField',
    'BooleanField',
    'CharField',
    'Clause',
    'CompositeKey',
    'DateField',
    'DateTimeField',
    'DecimalField',
    'DoesNotExist',
    'DoubleField',
    'DQ',
    'Entity',
    'Field',
    'FloatField',
    'fn',
    'ForeignKeyField',
    'ImproperlyConfigured',
    'IntegerField',
    'JOIN_FULL',
    'JOIN_INNER',
    'JOIN_LEFT_OUTER',
    'Model',
    'MySQLDatabase',
    'PostgresqlDatabase',
    'prefetch',
    'PrimaryKeyField',
    'R',
    'SqliteDatabase',
    'TextField',
    'TimeField',
]

# Python 2/3 compat
def with_metaclass(meta, base=object):
    return meta("NewBase", (base,), {})

PY3 = sys.version_info[0] == 3
if PY3:
    import builtins
    from collections import Callable
    from functools import reduce
    callable = lambda c: isinstance(c, Callable)
    unicode_type = str
    string_type = bytes
    basestring = str
    print_ = getattr(builtins, 'print')
    binary_construct = lambda s: bytes(s.encode('raw_unicode_escape'))
else:
    unicode_type = unicode
    string_type = basestring
    binary_construct = buffer
    def print_(s):
        sys.stdout.write(s)
        sys.stdout.write('\n')

# DB libraries
try:
    import sqlite3
except ImportError:
    sqlite3 = None

try:
    import psycopg2
except ImportError:
    psycopg2 = None

try:
    import MySQLdb as mysql
except ImportError:
    try:
        import pymysql as mysql
    except ImportError:
        mysql = None

class ImproperlyConfigured(Exception): pass

if sqlite3 is None and psycopg2 is None and mysql is None:
    raise ImproperlyConfigured('Either sqlite3, psycopg2 or MySQLdb must be '
                               'installed')

if sqlite3:
    sqlite3.register_adapter(decimal.Decimal, str)
    sqlite3.register_adapter(datetime.date, str)
    sqlite3.register_adapter(datetime.time, str)

SQLITE_DT_FORMATS = (
    '%Y-%m-%d %H:%M:%S',
    '%Y-%m-%d %H:%M:%S.%f',
    '%Y-%m-%d',
    '%H:%M:%S',
    '%H:%M:%S.%f',
    '%H:%M')
DT_PARTS = ['year', 'month', 'day', 'hour', 'minute', 'second']
DT_LOOKUPS = set(DT_PARTS)

def _sqlite_date_part(lookup_type, datetime_string):
    assert lookup_type in DT_LOOKUPS
    dt = format_date_time(datetime_string, SQLITE_DT_FORMATS)
    return getattr(dt, lookup_type)

if psycopg2:
    from psycopg2 import extensions as pg_extensions

# Peewee
logger = logging.getLogger('peewee')

OP_AND = 'and'
OP_OR = 'or'

OP_ADD = '+'
OP_SUB = '-'
OP_MUL = '*'
OP_DIV = '/'
OP_BIN_AND = '&'
OP_BIN_OR = '|'
OP_XOR = '^'
OP_MOD = '%'

OP_EQ = '='
OP_LT = '<'
OP_LTE = '<='
OP_GT = '>'
OP_GTE = '>='
OP_NE = '!='
OP_IN = 'in'
OP_IS = 'is'
OP_LIKE = 'like'
OP_ILIKE = 'ilike'
OP_BETWEEN = 'between'

DJANGO_MAP = {
    'eq': OP_EQ,
    'lt': OP_LT,
    'lte': OP_LTE,
    'gt': OP_GT,
    'gte': OP_GTE,
    'ne': OP_NE,
    'in': OP_IN,
    'is': OP_IS,
    'like': OP_LIKE,
    'ilike': OP_ILIKE,
}

JOIN_INNER = 'inner'
JOIN_LEFT_OUTER = 'left outer'
JOIN_FULL = 'full'

def dict_update(orig, extra):
    new = orig.copy()
    new.update(extra)
    return new

def returns_clone(func):
    def inner(self, *args, **kwargs):
        clone = self.clone()
        func(clone, *args, **kwargs)
        return clone
    inner.call_local = func
    return inner

def not_allowed(fn):
    def inner(self, *args, **kwargs):
        raise NotImplementedError('%s is not allowed on %s instances' % (
            fn, type(self).__name__))
    return inner


class Node(object):
    def __init__(self):
        self._negated = False
        self._alias = None
        self._ordering = None

    def clone_base(self):
        return type(self)()

    def clone(self):
        inst = self.clone_base()
        inst._negated = self._negated
        inst._alias = self._alias
        return inst

    @returns_clone
    def __invert__(self):
        self._negated = not self._negated

    @returns_clone
    def alias(self, a=None):
        self._alias = a

    @returns_clone
    def asc(self):
        self._ordering = 'ASC'

    @returns_clone
    def desc(self):
        self._ordering = 'DESC'

    def _e(op, inv=False):
        def inner(self, rhs):
            if inv:
                return Expression(rhs, op, self)
            return Expression(self, op, rhs)
        return inner
    __and__ = _e(OP_AND)
    __or__ = _e(OP_OR)

    __add__ = _e(OP_ADD)
    __sub__ = _e(OP_SUB)
    __mul__ = _e(OP_MUL)
    __div__ = _e(OP_DIV)
    __xor__ = _e(OP_XOR)
    __radd__ = _e(OP_ADD, inv=True)
    __rsub__ = _e(OP_SUB, inv=True)
    __rmul__ = _e(OP_MUL, inv=True)
    __rdiv__ = _e(OP_DIV, inv=True)
    __rand__ = _e(OP_AND, inv=True)
    __ror__ = _e(OP_OR, inv=True)
    __rxor__ = _e(OP_XOR, inv=True)

    __eq__ = _e(OP_EQ)
    __lt__ = _e(OP_LT)
    __le__ = _e(OP_LTE)
    __gt__ = _e(OP_GT)
    __ge__ = _e(OP_GTE)
    __ne__ = _e(OP_NE)
    __lshift__ = _e(OP_IN)
    __rshift__ = _e(OP_IS)
    __mod__ = _e(OP_LIKE)
    __pow__ = _e(OP_ILIKE)

    bin_and = _e(OP_BIN_AND)
    bin_or = _e(OP_BIN_OR)

    def between(self, low, high):
        return Expression(self, OP_BETWEEN, Clause(low, R('AND'), high))

class Expression(Node):
    def __init__(self, lhs, op, rhs):
        super(Expression, self).__init__()
        self.lhs = lhs
        self.op = op
        self.rhs = rhs

    def clone_base(self):
        return Expression(self.lhs, self.op, self.rhs)

class DQ(Node):
    def __init__(self, **query):
        super(DQ, self).__init__()
        self.query = query

    def clone_base(self):
        return DQ(**self.query)

class Param(Node):
    def __init__(self, value):
        self.value = value
        super(Param, self).__init__()

    def clone_base(self):
        return Param(self.value)

class R(Node):
    def __init__(self, value):
        self.value = value
        super(R, self).__init__()

    def clone_base(self):
        return R(self.value)

class Func(Node):
    def __init__(self, name, *nodes):
        self.name = name
        self.nodes = nodes
        super(Func, self).__init__()

    def clone_base(self):
        return Func(self.name, *self.nodes)

    def __getattr__(self, attr):
        def dec(*args, **kwargs):
            return Func(attr, *args, **kwargs)
        return dec

fn = Func(None)

class Clause(Node):
    def __init__(self, *nodes):
        super(Clause, self).__init__()
        self.nodes = nodes

    def clone_base(self):
        return Clause(*self.nodes)

class Entity(Node):
    def __init__(self, *path):
        super(Entity, self).__init__()
        self.path = path

    def clone_base(self):
        return Entity(*self.path)

    def __getattr__(self, attr):
        return Entity(*self.path + (attr,))

Join = namedtuple('Join', ('model_class', 'join_type', 'on'))

class FieldDescriptor(object):
    def __init__(self, field):
        self.field = field
        self.att_name = self.field.name

    def __get__(self, instance, instance_type=None):
        if instance is not None:
            return instance._data.get(self.att_name)
        return self.field

    def __set__(self, instance, value):
        instance._data[self.att_name] = value

class Field(Node):
    _field_counter = 0
    _order = 0
    db_field = 'unknown'
    template = '%(column_type)s'
    template_extra = ''

    def __init__(self, null=False, index=False, unique=False,
                 verbose_name=None, help_text=None, db_column=None,
                 default=None, choices=None, primary_key=False, sequence=None,
                 *args, **kwargs):
        self.null = null
        self.index = index
        self.unique = unique
        self.verbose_name = verbose_name
        self.help_text = help_text
        self.db_column = db_column
        self.default = default
        self.choices = choices
        self.primary_key = primary_key
        self.sequence = sequence

        self.attributes = self.field_attributes()
        self.attributes.update(kwargs)

        Field._field_counter += 1
        self._order = Field._field_counter

        self._is_bound = False
        super(Field, self).__init__()

    def clone_base(self, **kwargs):
       inst = type(self)(
           null=self.null,
           index=self.index,
           unique=self.unique,
           verbose_name=self.verbose_name,
           help_text=self.help_text,
           db_column=self.db_column,
           default=self.default,
           choices=self.choices,
           primary_key=self.primary_key,
           sequence=self.sequence,
           **kwargs
       )
       inst.attributes = dict(self.attributes)
       if self._is_bound:
           inst.name = self.name
           inst.model_class = self.model_class
       return inst

    def add_to_class(self, model_class, name):
        self.name = name
        self.model_class = model_class
        self.db_column = self.db_column or self.name
        if not self.verbose_name:
            self.verbose_name = re.sub('_+', ' ', name).title()

        model_class._meta.fields[self.name] = self
        model_class._meta.columns[self.db_column] = self

        setattr(model_class, name, FieldDescriptor(self))
        self._is_bound = True

    def get_database(self):
        return self.model_class._meta.database

    def field_attributes(self):
        return {}

    def get_db_field(self):
        return self.db_field

    def get_template(self):
        return self.template

    def coerce(self, value):
        return value

    def db_value(self, value):
        return value if value is None else self.coerce(value)

    def python_value(self, value):
        return value if value is None else self.coerce(value)

    def __hash__(self):
        return hash(self.name + '.' + self.model_class.__name__)

class BareField(Field):
    db_field = 'bare'
    template = ''

class IntegerField(Field):
    db_field = 'int'
    coerce = int

class BigIntegerField(IntegerField):
    db_field = 'bigint'

class PrimaryKeyField(IntegerField):
    db_field = 'primary_key'

    def __init__(self, *args, **kwargs):
        kwargs['primary_key'] = True
        super(PrimaryKeyField, self).__init__(*args, **kwargs)

class FloatField(Field):
    db_field = 'float'
    coerce = float

class DoubleField(FloatField):
    db_field = 'double'

class DecimalField(Field):
    db_field = 'decimal'
    template = '%(column_type)s(%(max_digits)d, %(decimal_places)d)'

    def field_attributes(self):
        return {
            'max_digits': 10,
            'decimal_places': 5,
            'auto_round': False,
            'rounding': decimal.DefaultContext.rounding,
        }

    def db_value(self, value):
        D = decimal.Decimal
        if not value:
            return value if value is None else D(0)
        if self.attributes['auto_round']:
            exp = D(10) ** (-self.attributes['decimal_places'])
            rounding = self.attributes['rounding']
            return D(str(value)).quantize(exp, rounding=rounding)
        return value

    def python_value(self, value):
        if value is not None:
            if isinstance(value, decimal.Decimal):
                return value
            return decimal.Decimal(str(value))

def format_unicode(s, encoding='utf-8'):
    if isinstance(s, unicode_type):
        return s
    elif isinstance(s, string_type):
        return s.decode(encoding)
    return unicode_type(s)

class CharField(Field):
    db_field = 'string'
    template = '%(column_type)s(%(max_length)s)'

    def field_attributes(self):
        return {'max_length': 255}

    def coerce(self, value):
        return format_unicode(value or '')

class TextField(Field):
    db_field = 'text'

    def coerce(self, value):
        return format_unicode(value or '')

class BlobField(Field):
    db_field = 'blob'

    def db_value(self, value):
        if isinstance(value, basestring):
            return binary_construct(value)
        return value

def format_date_time(value, formats, post_process=None):
    post_process = post_process or (lambda x: x)
    for fmt in formats:
        try:
            return post_process(datetime.datetime.strptime(value, fmt))
        except ValueError:
            pass
    return value

def _date_part(date_part):
    def dec(self):
        return self.model_class._meta.database.extract_date(date_part, self)
    return dec

class DateTimeField(Field):
    db_field = 'datetime'

    def field_attributes(self):
        return {
            'formats': [
                '%Y-%m-%d %H:%M:%S.%f',
                '%Y-%m-%d %H:%M:%S',
                '%Y-%m-%d',
            ]
        }

    def python_value(self, value):
        if value and isinstance(value, basestring):
            return format_date_time(value, self.attributes['formats'])
        return value

    year = property(_date_part('year'))
    month = property(_date_part('month'))
    day = property(_date_part('day'))
    hour = property(_date_part('hour'))
    minute = property(_date_part('minute'))
    second = property(_date_part('second'))

class DateField(Field):
    db_field = 'date'

    def field_attributes(self):
        return {
            'formats': [
                '%Y-%m-%d',
                '%Y-%m-%d %H:%M:%S',
                '%Y-%m-%d %H:%M:%S.%f',
            ]
        }

    def python_value(self, value):
        if value and isinstance(value, basestring):
            pp = lambda x: x.date()
            return format_date_time(value, self.attributes['formats'], pp)
        elif value and isinstance(value, datetime.datetime):
            return value.date()
        return value

    year = property(_date_part('year'))
    month = property(_date_part('month'))
    day = property(_date_part('day'))

class TimeField(Field):
    db_field = 'time'

    def field_attributes(self):
        return {
            'formats': [
                '%H:%M:%S.%f',
                '%H:%M:%S',
                '%H:%M',
                '%Y-%m-%d %H:%M:%S.%f',
                '%Y-%m-%d %H:%M:%S',
            ]
        }

    def python_value(self, value):
        if value and isinstance(value, basestring):
            pp = lambda x: x.time()
            return format_date_time(value, self.attributes['formats'], pp)
        elif value and isinstance(value, datetime.datetime):
            return value.time()
        return value

    hour = property(_date_part('hour'))
    minute = property(_date_part('minute'))
    second = property(_date_part('second'))

class BooleanField(Field):
    db_field = 'bool'
    coerce = bool

class RelationDescriptor(FieldDescriptor):
    def __init__(self, field, rel_model):
        self.rel_model = rel_model
        super(RelationDescriptor, self).__init__(field)

    def get_object_or_id(self, instance):
        rel_id = instance._data.get(self.att_name)
        if rel_id is not None or self.att_name in instance._obj_cache:
            if self.att_name not in instance._obj_cache:
                obj = self.rel_model.get(
                    self.rel_model._meta.primary_key == rel_id)
                instance._obj_cache[self.att_name] = obj
            return instance._obj_cache[self.att_name]
        elif not self.field.null:
            raise self.rel_model.DoesNotExist
        return rel_id

    def __get__(self, instance, instance_type=None):
        if instance is not None:
            return self.get_object_or_id(instance)
        return self.field

    def __set__(self, instance, value):
        if isinstance(value, self.rel_model):
            instance._data[self.att_name] = value.get_id()
            instance._obj_cache[self.att_name] = value
        else:
            orig_value = instance._data.get(self.att_name)
            instance._data[self.att_name] = value
            if orig_value != value and self.att_name in instance._obj_cache:
                del instance._obj_cache[self.att_name]

class ReverseRelationDescriptor(object):
    def __init__(self, field):
        self.field = field
        self.rel_model = field.model_class

    def __get__(self, instance, instance_type=None):
        if instance is not None:
            return self.rel_model.select().where(self.field==instance.get_id())
        return self

class ForeignKeyField(IntegerField):
    def __init__(self, rel_model, null=False, related_name=None, cascade=False,
                 extra=None, *args, **kwargs):
        self.rel_model = rel_model
        self._related_name = related_name
        self.cascade = cascade
        self.extra = extra

        kwargs.update(dict(
            cascade='ON DELETE CASCADE' if self.cascade else '',
            extra=extra or ''))

        super(ForeignKeyField, self).__init__(null=null, *args, **kwargs)

    def clone_base(self):
         return super(ForeignKeyField, self).clone_base(
            rel_model=self.rel_model,
            related_name=self.related_name,
            cascade=self.cascade,
            extra=self.extra)

    def add_to_class(self, model_class, name):
        self.name = name
        self.model_class = model_class
        self.db_column = self.db_column or '%s_id' % self.name
        if not self.verbose_name:
            self.verbose_name = re.sub('_+', ' ', name).title()

        model_class._meta.fields[self.name] = self
        model_class._meta.columns[self.db_column] = self

        model_name = model_class._meta.name
        self.related_name = self._related_name or '%s_set' % (model_name)

        if self.rel_model == 'self':
            self.rel_model = self.model_class
        if self.related_name in self.rel_model._meta.fields:
            error = ('Foreign key: %s.%s related name "%s" collision with '
                     'field of the same name.')
            params = self.model_class._meta.name, self.name, self.related_name
            raise AttributeError(error % params)
        if self.related_name in self.rel_model._meta.reverse_rel:
            error = ('Foreign key: %s.%s related name "%s" collision with '
                     'foreign key using same related_name.')
            params = self.model_class._meta.name, self.name, self.related_name
            raise AttributeError(error % params)

        fk_descriptor = RelationDescriptor(self, self.rel_model)
        backref_descriptor = ReverseRelationDescriptor(self)
        setattr(model_class, name, fk_descriptor)
        setattr(self.rel_model, self.related_name, backref_descriptor)
        self._is_bound = True

        model_class._meta.rel[self.name] = self
        self.rel_model._meta.reverse_rel[self.related_name] = self

    def get_db_field(self):
        to_pk = self.rel_model._meta.primary_key
        if not isinstance(to_pk, PrimaryKeyField):
            return to_pk.get_db_field()
        return super(ForeignKeyField, self).get_db_field()

    def coerce(self, value):
        return self.rel_model._meta.primary_key.coerce(value)

    def db_value(self, value):
        if isinstance(value, self.rel_model):
            value = value.get_id()
        return self.rel_model._meta.primary_key.db_value(value)


class CompositeKey(object):
    sequence = None

    def __init__(self, *fields):
        self.fields = fields

    def add_to_class(self, model_class, name):
        self.name = name
        setattr(model_class, name, self)

    def __get__(self, instance, instance_type=None):
        if instance is not None:
            return [getattr(instance, field) for field in self.fields]
        return self

    def __set__(self, instance, value):
        pass


class QueryCompiler(object):
    field_map = {
        'bare': '',
        'bigint': 'BIGINT',
        'blob': 'BLOB',
        'bool': 'SMALLINT',
        'date': 'DATE',
        'datetime': 'DATETIME',
        'decimal': 'DECIMAL',
        'double': 'REAL',
        'float': 'REAL',
        'int': 'INTEGER',
        'primary_key': 'INTEGER',
        'string': 'VARCHAR',
        'text': 'TEXT',
        'time': 'TIME',
    }

    op_map = {
        OP_EQ: '=',
        OP_LT: '<',
        OP_LTE: '<=',
        OP_GT: '>',
        OP_GTE: '>=',
        OP_NE: '!=',
        OP_IN: 'IN',
        OP_IS: 'IS',
        OP_BIN_AND: '&',
        OP_BIN_OR: '|',
        OP_LIKE: 'LIKE',
        OP_ILIKE: 'ILIKE',
        OP_BETWEEN: 'BETWEEN',
        OP_ADD: '+',
        OP_SUB: '-',
        OP_MUL: '*',
        OP_DIV: '/',
        OP_XOR: '#',
        OP_AND: 'AND',
        OP_OR: 'OR',
        OP_MOD: '%',
    }

    join_map = {
        JOIN_INNER: 'INNER',
        JOIN_LEFT_OUTER: 'LEFT OUTER',
        JOIN_FULL: 'FULL',
    }

    def __init__(self, quote_char='"', interpolation='?', field_overrides=None,
                 op_overrides=None):
        self.quote_char = quote_char
        self.interpolation = interpolation
        self._field_map = dict_update(self.field_map, field_overrides or {})
        self._op_map = dict_update(self.op_map, op_overrides or {})

    def quote(self, s):
        return s.join((self.quote_char, self.quote_char))

    def get_field(self, f):
        return self._field_map[f]

    def get_op(self, q):
        return self._op_map[q]

    def _max_alias(self, am):
        max_alias = 0
        if am:
            for a in am.values():
                i = int(a.lstrip('t'))
                if i > max_alias:
                    max_alias = i
        return max_alias + 1

    def _parse(self, node, alias_map, conv):
        # By default treat the incoming node as a raw value that should be
        # parameterized.
        sql = self.interpolation
        params = [node]
        unknown = False
        if isinstance(node, Expression):
            if isinstance(node.lhs, Field):
                conv = node.lhs
            lhs, lparams = self.parse_node(node.lhs, alias_map, conv)
            rhs, rparams = self.parse_node(node.rhs, alias_map, conv)
            sql = '(%s %s %s)' % (lhs, self.get_op(node.op), rhs)
            params = lparams + rparams
        elif isinstance(node, Field):
            sql = self.quote(node.db_column)
            if alias_map and node.model_class in alias_map:
                sql = '.'.join((alias_map[node.model_class], sql))
            params = []
        elif isinstance(node, Func):
            sql, params = self.parse_node_list(node.nodes, alias_map, conv)
            sql = '%s(%s)' % (node.name, sql)
        elif isinstance(node, Clause):
            sql, params = self.parse_node_list(
                node.nodes, alias_map, conv, ' ')
        elif isinstance(node, Param):
            params = [node.value]
        elif isinstance(node, R):
            sql = node.value
            params = []
        elif isinstance(node, SelectQuery):
            max_alias = self._max_alias(alias_map)
            alias_copy = alias_map and alias_map.copy() or None
            clone = node.clone()
            if not node._explicit_selection:
                clone._select = (clone.model_class._meta.primary_key,)
            sub, params = self.generate_select(clone, max_alias, alias_copy)
            sql = '(%s)' % sub
        elif isinstance(node, (list, tuple)):
            sql, params = self.parse_node_list(node, alias_map, conv)
            sql = '(%s)' % sql
        elif isinstance(node, Model):
            sql = self.interpolation
            params = [node.get_id()]
        elif isinstance(node, Entity):
            sql = '.'.join(map(self.quote, node.path))
            params = []
        elif isclass(node) and issubclass(node, Model):
            sql = self.quote(node._meta.db_table)
            params = []
        else:
            unknown = True
        return sql, params, unknown

    def parse_node(self, node, alias_map=None, conv=None):
        sql, params, unknown = self._parse(node, alias_map, conv)
        if unknown and conv and params:
            params = [conv.db_value(i) for i in params]

        if isinstance(node, Node):
            if node._negated:
                sql = 'NOT %s' % sql
            if node._alias:
                sql = ' '.join((sql, 'AS', node._alias))
            if node._ordering:
                sql = ' '.join((sql, node._ordering))
        return sql, params

    def parse_node_list(self, nodes, alias_map, conv=None, glue=', '):
        sql = []
        params = []
        for node in nodes:
            node_sql, node_params = self.parse_node(node, alias_map, conv)
            sql.append(node_sql)
            params.extend(node_params)
        return glue.join(sql), params

    def parse_field_dict(self, d):
        sets, params = [], []
        for field, value in d.items():
            field_sql, _ = self.parse_node(field)
            # because we don't know whether to call db_value or parse_node
            # first, we'd prefer to call parse_node since its more general, but
            # it does special things with lists -- it treats them as if it were
            # buliding up an IN query. for some things we don't want that, so
            # here, if the node is *not* a special object, we'll pass thru
            # parse_node and let db_value handle it
            if not isinstance(value, (Node, Model, Query)):
                value = Param(value)  # passthru to the field's db_value func
            val_sql, val_params = self.parse_node(value)
            val_params = [field.db_value(vp) for vp in val_params]
            sets.append((field_sql, val_sql))
            params.extend(val_params)
        return sets, params

    def parse_query_node(self, node, alias_map):
        if node is not None:
            return self.parse_node(node, alias_map)
        return '', []

    def calculate_alias_map(self, query, start=1):
        make_alias = lambda model: model._meta.table_alias or 't%s' % start
        alias_map = {query.model_class: make_alias(query.model_class)}
        for model, joins in query._joins.items():
            if model not in alias_map:
                start += 1
                alias_map[model] = make_alias(model)
            for join in joins:
                if join.model_class not in alias_map:
                    start += 1
                    alias_map[join.model_class] = make_alias(join.model_class)
        return alias_map

    def generate_joins(self, joins, model_class, alias_map):
        sql = []
        params = []
        seen = set()
        q = [model_class]
        while q:
            curr = q.pop()
            if curr not in joins or curr in seen:
                continue
            seen.add(curr)
            for join in joins[curr]:
                src = curr
                dest = join.model_class
                if isinstance(join.on, Expression):
                    # Clear any alias on the join expression.
                    join_node = join.on.clone().alias()
                else:
                    field = src._meta.rel_for_model(dest, join.on)
                    if field:
                        left_field = field
                        right_field = dest._meta.primary_key
                    else:
                        field = dest._meta.rel_for_model(src, join.on)
                        left_field = src._meta.primary_key
                        right_field = field
                    join_node = (left_field == right_field)

                join_type = join.join_type or JOIN_INNER
                join_sql, join_params = self.parse_node(join_node, alias_map)

                sql.append('%s JOIN %s AS %s ON %s' % (
                    self.join_map[join_type],
                    self.quote(dest._meta.db_table),
                    alias_map[dest],
                    join_sql))
                params.extend(join_params)

                q.append(dest)
        return sql, params

    def generate_select(self, query, start=1, alias_map=None):
        model = query.model_class
        db = model._meta.database

        alias_map = alias_map or {}
        alias_map.update(self.calculate_alias_map(query, start))

        parts = ['SELECT']
        params = []

        if query._distinct:
            parts.append('DISTINCT')

        select, s_params = self.parse_node_list(query._select, alias_map)
        parts.append(select)
        params.extend(s_params)

        parts.append('FROM %s AS %s' % (
            self.quote(model._meta.db_table),
            alias_map[model]))

        joins, j_params = self.generate_joins(query._joins, model, alias_map)
        if joins:
            parts.append(' '.join(joins))
            params.extend(j_params)

        where, w_params = self.parse_query_node(query._where, alias_map)
        if where:
            parts.append('WHERE %s' % where)
            params.extend(w_params)

        if query._group_by:
            group, g_params = self.parse_node_list(query._group_by, alias_map)
            parts.append('GROUP BY %s' % group)
            params.extend(g_params)

        if query._having:
            having, h_params = self.parse_query_node(query._having, alias_map)
            parts.append('HAVING %s' % having)
            params.extend(h_params)

        if query._order_by:
            order, o_params = self.parse_node_list(query._order_by, alias_map)
            parts.append('ORDER BY %s' % order)
            params.extend(o_params)

        if query._limit or (query._offset and db.limit_max):
            limit = query._limit or db.limit_max
            parts.append('LIMIT %s' % limit)
        if query._offset:
            parts.append('OFFSET %s' % query._offset)
        for_update, no_wait = query._for_update
        if for_update:
            parts.append('FOR UPDATE')
            if no_wait:
                parts.append('NOWAIT')

        return ' '.join(parts), params

    def generate_update(self, query):
        model = query.model_class

        parts = ['UPDATE %s SET' % self.quote(model._meta.db_table)]
        sets, params = self.parse_field_dict(query._update)

        parts.append(', '.join('%s=%s' % (f, v) for f, v in sets))

        where, w_params = self.parse_query_node(query._where, None)
        if where:
            parts.append('WHERE %s' % where)
            params.extend(w_params)
        return ' '.join(parts), params

    def generate_insert(self, query):
        model = query.model_class

        parts = ['INSERT INTO %s' % self.quote(model._meta.db_table)]
        sets, params = self.parse_field_dict(query._insert)

        if sets:
            parts.append('(%s)' % ', '.join(s[0] for s in sets))
            parts.append('VALUES (%s)' % ', '.join(s[1] for s in sets))

        return ' '.join(parts), params

    def generate_delete(self, query):
        model = query.model_class

        parts = ['DELETE FROM %s' % self.quote(model._meta.db_table)]
        params = []

        where, w_params = self.parse_query_node(query._where, None)
        if where:
            parts.append('WHERE %s' % where)
            params.extend(w_params)

        return ' '.join(parts), params

    def field_sql(self, field):
        attrs = field.attributes
        attrs['column_type'] = self.get_field(field.get_db_field())
        template = field.get_template()

        if isinstance(field, ForeignKeyField):
            to_pk = field.rel_model._meta.primary_key
            if not isinstance(to_pk, PrimaryKeyField):
                template = to_pk.get_template()
                attrs.update(to_pk.attributes)

        parts = [self.quote(field.db_column), template]
        if not field.null:
            parts.append('NOT NULL')
        if field.primary_key:
            parts.append('PRIMARY KEY')
        if field.template_extra:
            parts.append(field.template_extra)
        if isinstance(field, ForeignKeyField):
            ref_mc = (
                self.quote(field.rel_model._meta.db_table),
                self.quote(field.rel_model._meta.primary_key.db_column))
            parts.append('REFERENCES %s (%s)' % ref_mc)
            parts.append('%(cascade)s%(extra)s')
        elif field.sequence:
            parts.append("DEFAULT NEXTVAL('%s')" % self.quote(field.sequence))
        return ' '.join(p % attrs for p in parts)

    def create_table_sql(self, model_class, safe=False):
        parts = ['CREATE TABLE']
        if safe:
            parts.append('IF NOT EXISTS')
        meta = model_class._meta
        parts.append(self.quote(meta.db_table))
        columns = map(self.field_sql, meta.get_fields())
        if isinstance(meta.primary_key, CompositeKey):
            pk_cols = map(self.quote, (
                meta.fields[f].db_column for f in meta.primary_key.fields))
            columns.append('PRIMARY KEY (%s)' % ', '.join(pk_cols))
        parts.append('(%s)' % ', '.join(columns))
        return parts

    def create_table(self, model_class, safe=False):
        return ' '.join(self.create_table_sql(model_class, safe))

    def drop_table(self, model_class, fail_silently=False, cascade=False):
        parts = ['DROP TABLE']
        if fail_silently:
            parts.append('IF EXISTS')
        parts.append(self.quote(model_class._meta.db_table))
        if cascade:
            parts.append('CASCADE')
        return ' '.join(parts)

    def create_index_sql(self, model_class, fields, unique):
        tbl_name = model_class._meta.db_table
        colnames = [f.db_column for f in fields]
        parts = ['CREATE %s' % ('UNIQUE INDEX' if unique else 'INDEX')]
        parts.append(self.quote('%s_%s' % (tbl_name, '_'.join(colnames))))
        parts.append('ON %s' % self.quote(tbl_name))
        parts.append('(%s)' % ', '.join(map(self.quote, colnames)))
        return parts

    def create_index(self, model_class, fields, unique):
        return ' '.join(self.create_index_sql(model_class, fields, unique))

    def create_sequence(self, sequence_name):
        return 'CREATE SEQUENCE %s;' % self.quote(sequence_name)

    def drop_sequence(self, sequence_name):
        return 'DROP SEQUENCE %s;' % self.quote(sequence_name)


class QueryResultWrapper(object):
    """
    Provides an iterator over the results of a raw Query, additionally doing
    two things:
    - converts rows from the database into python representations
    - ensures that multiple iterations do not result in multiple queries
    """
    def __init__(self, model, cursor, meta=None):
        self.model = model
        self.cursor = cursor

        self.__ct = 0
        self.__idx = 0

        self._result_cache = []
        self._populated = False
        self._initialized = False

        if meta is not None:
            self.column_meta, self.join_meta = meta
        else:
            self.column_meta = self.join_meta = None

    def __iter__(self):
        self.__idx = 0

        if not self._populated:
            return self
        else:
            return iter(self._result_cache)

    def process_row(self, row):
        return row

    def iterate(self):
        row = self.cursor.fetchone()
        if not row:
            self._populated = True
            raise StopIteration
        elif not self._initialized:
            self.initialize(self.cursor.description)
            self._initialized = True
        return self.process_row(row)

    def iterator(self):
        while True:
            yield self.iterate()

    def next(self):
        if self.__idx < self.__ct:
            inst = self._result_cache[self.__idx]
            self.__idx += 1
            return inst

        obj = self.iterate()
        self._result_cache.append(obj)
        self.__ct += 1
        self.__idx += 1
        return obj
    __next__ = next

    def fill_cache(self, n=None):
        n = n or float('Inf')
        if n < 0:
            raise ValueError('Negative values are not supported.')
        self.__idx = self.__ct
        while not self._populated and (n > self.__ct):
            try:
                self.next()
            except StopIteration:
                break

class ExtQueryResultWrapper(QueryResultWrapper):
    def initialize(self, description):
        model = self.model
        conv = []
        identity = lambda x: x
        for i in range(len(description)):
            column = description[i][0]
            func = identity
            if column in model._meta.columns:
                field_obj = model._meta.columns[column]
                column = field_obj.name
                func = field_obj.python_value
            elif self.column_meta is not None:
                select_column = self.column_meta[i]
                # Special-case handling aggregations.
                if (isinstance(select_column, Func) and
                        isinstance(select_column.nodes[0], Field)):
                    func = select_column.nodes[0].python_value
            conv.append((i, column, func))
        self.conv = conv

class TuplesQueryResultWrapper(ExtQueryResultWrapper):
    def process_row(self, row):
        return tuple([self.conv[i][2](col) for i, col in enumerate(row)])

class NaiveQueryResultWrapper(ExtQueryResultWrapper):
    def process_row(self, row):
        instance = self.model()
        for i, column, func in self.conv:
            setattr(instance, column, func(row[i]))
        instance.prepared()
        return instance

class DictQueryResultWrapper(ExtQueryResultWrapper):
    def process_row(self, row):
        res = {}
        for i, column, func in self.conv:
            res[column] = func(row[i])
        return res

class ModelQueryResultWrapper(QueryResultWrapper):
    def initialize(self, description):
        column_map = []
        join_map = []
        models = set([self.model])
        for i, node in enumerate(self.column_meta):
            attr = conv = None
            if isinstance(node, Field):
                if isinstance(node, FieldProxy):
                    key = node._model_alias
                    constructor = node.model
                else:
                    key = constructor = node.model_class
                attr = node.name
                conv = node.python_value
            else:
                key = constructor = self.model
                if isinstance(node, Expression) and node._alias:
                    attr = node._alias
            column_map.append((key, constructor, attr, conv))
            models.add(key)

        joins = self.join_meta
        stack = [self.model]
        while stack:
            current = stack.pop()
            if current not in joins:
                continue

            for join in joins[current]:
                join_model = join.model_class
                if join_model in models:
                    fk_field = current._meta.rel_for_model(join_model)
                    if not fk_field:
                        if isinstance(join.on, Expression):
                            fk_name = join.on._alias or join.on.lhs.name
                        else:
                            # Patch the joined model using the name of the
                            # database table.
                            fk_name = join_model._meta.db_table
                    else:
                        fk_name = fk_field.name

                    stack.append(join_model)
                    join_map.append((current, fk_name, join_model))

        self.column_map, self.join_map = column_map, join_map

    def process_row(self, row):
        collected = self.construct_instance(row)
        instances = self.follow_joins(collected)
        for i in instances:
            i.prepared()
        return instances[0]

    def construct_instance(self, row):
        collected_models = {}
        for i, (key, constructor, attr, conv) in enumerate(self.column_map):
            value = row[i]
            if key not in collected_models:
                collected_models[key] = constructor()
            instance = collected_models[key]
            if attr is None:
                attr = self.cursor.description[i][0]
            if conv is not None:
                value = conv(value)
            setattr(instance, attr, value)

        return collected_models

    def follow_joins(self, collected):
        prepared = [collected[self.model]]
        for (lhs, attr, rhs) in self.join_map:
            inst = collected[lhs]
            joined_inst = collected[rhs]

            if joined_inst.get_id() is None and attr in inst._data:
                joined_inst.set_id(inst._data[attr])

            setattr(inst, attr, joined_inst)
            prepared.append(joined_inst)

        return prepared


class Query(Node):
    require_commit = True

    def __init__(self, model_class):
        super(Query, self).__init__()

        self.model_class = model_class
        self.database = model_class._meta.database

        self._dirty = True
        self._query_ctx = model_class
        self._joins = {self.model_class: []} # adjacency graph
        self._where = None

    def __repr__(self):
        sql, params = self.sql()
        return '%s %s %s' % (self.model_class, sql, params)

    def clone(self):
        query = type(self)(self.model_class)
        return self._clone_attributes(query)

    def _clone_attributes(self, query):
        if self._where is not None:
            query._where = self._where.clone()
        query._joins = self._clone_joins()
        query._query_ctx = self._query_ctx
        return query

    def _clone_joins(self):
        return dict(
            (mc, list(j)) for mc, j in self._joins.items()
        )

    def _build_tree(self, initial, expressions):
        reduced = reduce(operator.and_, expressions)
        if initial is None:
            return reduced
        return initial & reduced

    @returns_clone
    def where(self, *expressions):
        self._where = self._build_tree(self._where, expressions)

    @returns_clone
    def join(self, model_class, join_type=None, on=None):
        if not self._query_ctx._meta.rel_exists(model_class) and on is None:
            raise ValueError('No foreign key between %s and %s' % (
                self._query_ctx, model_class,
            ))
        if on and isinstance(on, basestring):
            on = self._query_ctx._meta.fields[on]
        self._joins.setdefault(self._query_ctx, [])
        self._joins[self._query_ctx].append(Join(model_class, join_type, on))
        self._query_ctx = model_class

    @returns_clone
    def switch(self, model_class=None):
        self._query_ctx = model_class or self.model_class

    def ensure_join(self, lm, rm, on=None):
        ctx = self._query_ctx
        for join in self._joins.get(lm, []):
            if join.model_class == rm:
                return self
        query = self.switch(lm).join(rm, on=on).switch(ctx)
        return query

    def convert_dict_to_node(self, qdict):
        accum = []
        joins = []
        relationship = (ForeignKeyField, ReverseRelationDescriptor)
        for key, value in sorted(qdict.items()):
            curr = self.model_class
            if '__' in key and key.rsplit('__', 1)[1] in DJANGO_MAP:
                key, op = key.rsplit('__', 1)
                op = DJANGO_MAP[op]
            else:
                op = OP_EQ
            for piece in key.split('__'):
                model_attr = getattr(curr, piece)
                if isinstance(model_attr, relationship):
                    curr = model_attr.rel_model
                    joins.append(model_attr)
            accum.append(Expression(model_attr, op, value))
        return accum, joins

    def filter(self, *args, **kwargs):
        # normalize args and kwargs into a new expression
        dq_node = Node()
        if args:
            dq_node &= reduce(operator.and_, [a.clone() for a in args])
        if kwargs:
            dq_node &= DQ(**kwargs)

        # dq_node should now be an Expression, lhs = Node(), rhs = ...
        q = deque([dq_node])
        dq_joins = set()
        while q:
            curr = q.popleft()
            if not isinstance(curr, Expression):
                continue
            for side, piece in (('lhs', curr.lhs), ('rhs', curr.rhs)):
                if isinstance(piece, DQ):
                    query, joins = self.convert_dict_to_node(piece.query)
                    dq_joins.update(joins)
                    expression = reduce(operator.and_, query)
                    # Apply values from the DQ object.
                    expression._negated = piece._negated
                    expression._alias = piece._alias
                    setattr(curr, side, expression)
                else:
                    q.append(piece)

        dq_node = dq_node.rhs

        query = self.clone()
        for field in dq_joins:
            if isinstance(field, ForeignKeyField):
                lm, rm = field.model_class, field.rel_model
                field_obj = field
            elif isinstance(field, ReverseRelationDescriptor):
                lm, rm = field.field.rel_model, field.rel_model
                field_obj = field.field
            query = query.ensure_join(lm, rm, field_obj)
        return query.where(dq_node)

    def compiler(self):
        return self.database.compiler()

    def sql(self):
        raise NotImplementedError

    def _execute(self):
        sql, params = self.sql()
        return self.database.execute_sql(sql, params, self.require_commit)

    def execute(self):
        raise NotImplementedError

    def scalar(self, as_tuple=False, convert=False):
        if convert:
            row = self.tuples().first()
        else:
            row = self._execute().fetchone()
        if row and not as_tuple:
            return row[0]
        else:
            return row

class RawQuery(Query):
    def __init__(self, model, query, *params):
        self._sql = query
        self._params = list(params)
        self._qr = None
        self._tuples = False
        self._dicts = False
        super(RawQuery, self).__init__(model)

    def clone(self):
        query = RawQuery(self.model_class, self._sql, *self._params)
        query._tuples = self._tuples
        query._dicts = self._dicts
        return query

    join = not_allowed('joining')
    where = not_allowed('where')
    switch = not_allowed('switch')

    @returns_clone
    def tuples(self, tuples=True):
        self._tuples = tuples

    @returns_clone
    def dicts(self, dicts=True):
        self._dicts = dicts

    def sql(self):
        return self._sql, self._params

    def execute(self):
        if self._qr is None:
            if self._tuples:
                ResultWrapper = TuplesQueryResultWrapper
            elif self._dicts:
                ResultWrapper = DictQueryResultWrapper
            else:
                ResultWrapper = NaiveQueryResultWrapper
            self._qr = ResultWrapper(self.model_class, self._execute(), None)
        return self._qr

    def __iter__(self):
        return iter(self.execute())

class SelectQuery(Query):
    def __init__(self, model_class, *selection):
        super(SelectQuery, self).__init__(model_class)
        self.require_commit = self.database.commit_select
        self._explicit_selection = len(selection) > 0
        selection = selection or model_class._meta.get_fields()
        self._select = self._model_shorthand(selection)
        self._group_by = None
        self._having = None
        self._order_by = None
        self._limit = None
        self._offset = None
        self._distinct = False
        self._for_update = (False, False)
        self._naive = False
        self._tuples = False
        self._dicts = False
        self._alias = None
        self._qr = None

    def _clone_attributes(self, query):
        query = super(SelectQuery, self)._clone_attributes(query)
        query._explicit_selection = self._explicit_selection
        query._select = list(self._select)
        if self._group_by is not None:
            query._group_by = list(self._group_by)
        if self._having:
            query._having = self._having.clone()
        if self._order_by is not None:
            query._order_by = list(self._order_by)
        query._limit = self._limit
        query._offset = self._offset
        query._distinct = self._distinct
        query._for_update = self._for_update
        query._naive = self._naive
        query._tuples = self._tuples
        query._dicts = self._dicts
        query._alias = self._alias
        return query

    def _model_shorthand(self, args):
        accum = []
        for arg in args:
            if isinstance(arg, Node):
                accum.append(arg)
            elif isinstance(arg, Query):
                accum.append(arg)
            elif isinstance(arg, ModelAlias):
                accum.extend(arg.get_proxy_fields())
            elif isclass(arg) and issubclass(arg, Model):
                accum.extend(arg._meta.get_fields())
        return accum

    @returns_clone
    def group_by(self, *args):
        self._group_by = self._model_shorthand(args)

    @returns_clone
    def having(self, *expressions):
        self._having = self._build_tree(self._having, expressions)

    @returns_clone
    def order_by(self, *args):
        self._order_by = list(args)

    @returns_clone
    def limit(self, lim):
        self._limit = lim

    @returns_clone
    def offset(self, off):
        self._offset = off

    @returns_clone
    def paginate(self, page, paginate_by=20):
        if page > 0:
            page -= 1
        self._limit = paginate_by
        self._offset = page * paginate_by

    @returns_clone
    def distinct(self, is_distinct=True):
        self._distinct = is_distinct

    @returns_clone
    def for_update(self, for_update=True, nowait=False):
        self._for_update = (for_update, nowait)

    @returns_clone
    def naive(self, naive=True):
        self._naive = naive

    @returns_clone
    def tuples(self, tuples=True):
        self._tuples = tuples

    @returns_clone
    def dicts(self, dicts=True):
        self._dicts = dicts

    @returns_clone
    def alias(self, alias=None):
        self._alias = alias

    def annotate(self, rel_model, annotation=None):
        if annotation is None:
            annotation = fn.Count(rel_model._meta.primary_key).alias('count')
        query = self.clone()
        query = query.ensure_join(query._query_ctx, rel_model)
        if not query._group_by:
            query._group_by = [x.alias() for x in query._select]
        query._select = tuple(query._select) + (annotation,)
        return query

    def _aggregate(self, aggregation=None):
        if aggregation is None:
            aggregation = fn.Count(self.model_class._meta.primary_key)
        query = self.order_by()
        query._select = [aggregation]
        return query

    def aggregate(self, aggregation=None, convert=True):
        return self._aggregate(aggregation).scalar(convert=convert)

    def count(self):
        if self._distinct or self._group_by:
            return self.wrapped_count()

        # defaults to a count() of the primary key
        return self.aggregate(convert=False) or 0

    def wrapped_count(self):
        clone = self.order_by()
        clone._limit = clone._offset = None

        sql, params = clone.sql()
        wrapped = 'SELECT COUNT(1) FROM (%s) AS wrapped_select' % sql
        rq = RawQuery(self.model_class, wrapped, *params)
        return rq.scalar() or 0

    def exists(self):
        clone = self.paginate(1, 1)
        clone._select = [self.model_class._meta.primary_key]
        return bool(clone.scalar())

    def get(self):
        clone = self.paginate(1, 1)
        try:
            return clone.execute().next()
        except StopIteration:
            raise self.model_class.DoesNotExist(
                'Instance matching query does not exist:\nSQL: %s\nPARAMS: %s'
                % self.sql())

    def first(self):
        res = self.execute()
        res.fill_cache(1)
        try:
            return res._result_cache[0]
        except IndexError:
            pass

    def sql(self):
        return self.compiler().generate_select(self)

    def verify_naive(self):
        model_class = self.model_class
        for node in self._select:
            if isinstance(node, Field) and node.model_class != model_class:
                return False
        return True

    def execute(self):
        if self._dirty or not self._qr:
            model_class = self.model_class
            query_meta = [self._select, self._joins]
            if self._tuples:
                ResultWrapper = TuplesQueryResultWrapper
            elif self._dicts:
                ResultWrapper = DictQueryResultWrapper
            elif self._naive or not self._joins or self.verify_naive():
                ResultWrapper = NaiveQueryResultWrapper
            else:
                ResultWrapper = ModelQueryResultWrapper
            self._qr = ResultWrapper(model_class, self._execute(), query_meta)
            self._dirty = False
            return self._qr
        else:
            return self._qr

    def __iter__(self):
        return iter(self.execute())

    def iterator(self):
        return iter(self.execute().iterator())

    def __getitem__(self, value):
        start = end = None
        res = self.execute()
        if isinstance(value, slice):
            index = value.stop
        else:
            index = value
        if index >= 0:
            index += 1
        res.fill_cache(index)
        return res._result_cache[value]

class UpdateQuery(Query):
    def __init__(self, model_class, update=None):
        self._update = update
        super(UpdateQuery, self).__init__(model_class)

    def _clone_attributes(self, query):
        query._update = dict(self._update)
        return query

    join = not_allowed('joining')

    def sql(self):
        return self.compiler().generate_update(self)

    def execute(self):
        return self.database.rows_affected(self._execute())

class InsertQuery(Query):
    def __init__(self, model_class, insert=None):
        mm = model_class._meta
        defaults = mm.get_default_dict()
        query = dict((mm.fields[f], v) for f, v in defaults.items())
        query.update(insert)
        self._insert = query
        super(InsertQuery, self).__init__(model_class)

    def _clone_attributes(self, query):
        query._insert = dict(self._insert)
        return query

    join = not_allowed('joining')
    where = not_allowed('where clause')

    def sql(self):
        return self.compiler().generate_insert(self)

    def execute(self):
        return self.database.last_insert_id(self._execute(), self.model_class)

class DeleteQuery(Query):
    join = not_allowed('joining')

    def sql(self):
        return self.compiler().generate_delete(self)

    def execute(self):
        return self.database.rows_affected(self._execute())


class Database(object):
    commit_select = False
    compiler_class = QueryCompiler
    field_overrides = {}
    for_update = False
    interpolation = '?'
    limit_max = None
    op_overrides = {}
    quote_char = '"'
    reserved_tables = []
    sequences = False
    subquery_delete_same_table = True

    def __init__(self, database, threadlocals=False, autocommit=True,
                 fields=None, ops=None, **connect_kwargs):
        self.init(database, **connect_kwargs)

        if threadlocals:
            self.__local = threading.local()
        else:
            self.__local = type('DummyLocal', (object,), {})

        self._conn_lock = threading.Lock()
        self.autocommit = autocommit

        self.field_overrides = dict_update(self.field_overrides, fields or {})
        self.op_overrides = dict_update(self.op_overrides, ops or {})

    def init(self, database, **connect_kwargs):
        self.deferred = database is None
        self.database = database
        self.connect_kwargs = connect_kwargs

    def connect(self):
        with self._conn_lock:
            if self.deferred:
                raise Exception('Error, database not properly initialized '
                                'before opening connection')
            self.__local.conn = self._connect(
                self.database,
                **self.connect_kwargs)
            self.__local.closed = False

    def close(self):
        with self._conn_lock:
            if self.deferred:
                raise Exception('Error, database not properly initialized '
                                'before closing connection')
            self._close(self.__local.conn)
            self.__local.closed = True

    def get_conn(self):
        if not hasattr(self.__local, 'closed') or self.__local.closed:
            self.connect()
        return self.__local.conn

    def is_closed(self):
        return getattr(self.__local, 'closed', True)

    def get_cursor(self):
        return self.get_conn().cursor()

    def _close(self, conn):
        conn.close()

    def _connect(self, database, **kwargs):
        raise NotImplementedError

    @classmethod
    def register_fields(cls, fields):
        cls.field_overrides = dict_update(cls.field_overrides, fields)

    @classmethod
    def register_ops(cls, ops):
        cls.op_overrides = dict_update(cls.op_overrides, ops)

    def last_insert_id(self, cursor, model):
        if model._meta.auto_increment:
            return cursor.lastrowid

    def rows_affected(self, cursor):
        return cursor.rowcount

    def sql_error_handler(self, exception, sql, params, require_commit):
        raise exception

    def compiler(self):
        return self.compiler_class(
            self.quote_char, self.interpolation, self.field_overrides,
            self.op_overrides)

    def execute_sql(self, sql, params=None, require_commit=True):
        logger.debug((sql, params))
        cursor = self.get_cursor()
        try:
            res = cursor.execute(sql, params or ())
        except Exception as exc:
            logger.error('Error executing query %s (%s)' % (sql, params))
            return self.sql_error_handler(exc, sql, params, require_commit)
        if require_commit and self.get_autocommit():
            self.commit()
        return cursor

    def begin(self):
        pass

    def commit(self):
        self.get_conn().commit()

    def rollback(self):
        self.get_conn().rollback()

    def set_autocommit(self, autocommit):
        self.__local.autocommit = autocommit

    def get_autocommit(self):
        if not hasattr(self.__local, 'autocommit'):
            self.set_autocommit(self.autocommit)
        return self.__local.autocommit

    def transaction(self):
        return transaction(self)

    def commit_on_success(self, func):
        def inner(*args, **kwargs):
            orig = self.get_autocommit()
            self.set_autocommit(False)
            self.begin()
            try:
                res = func(*args, **kwargs)
                self.commit()
            except:
                self.rollback()
                raise
            else:
                return res
            finally:
                self.set_autocommit(orig)
        return inner

    def get_tables(self):
        raise NotImplementedError

    def get_indexes_for_table(self, table):
        raise NotImplementedError

    def sequence_exists(self, seq):
        raise NotImplementedError

    def create_table(self, model_class, safe=False):
        qc = self.compiler()
        return self.execute_sql(qc.create_table(model_class, safe))

    def create_index(self, model_class, fields, unique=False):
        qc = self.compiler()
        if not isinstance(fields, (list, tuple)):
            raise ValueError('Fields passed to "create_index" must be a list '
                             'or tuple: "%s"' % fields)
        fobjs = [
            model_class._meta.fields[f] if isinstance(f, basestring) else f
            for f in fields]
        return self.execute_sql(qc.create_index(model_class, fobjs, unique))

    def create_foreign_key(self, model_class, field):
        if not field.primary_key:
            return self.create_index(model_class, [field], field.unique)

    def create_sequence(self, seq):
        if self.sequences:
            qc = self.compiler()
            return self.execute_sql(qc.create_sequence(seq))

    def drop_table(self, model_class, fail_silently=False):
        qc = self.compiler()
        return self.execute_sql(qc.drop_table(model_class, fail_silently))

    def drop_sequence(self, seq):
        if self.sequences:
            qc = self.compiler()
            return self.execute_sql(qc.drop_sequence(seq))

    def extract_date(self, date_part, date_field):
        return fn.EXTRACT(Clause(date_part, R('FROM'), date_field))

class SqliteDatabase(Database):
    limit_max = -1
    op_overrides = {
        OP_LIKE: 'GLOB',
        OP_ILIKE: 'LIKE',
    }
    if sqlite3:
        ConnectionError = sqlite3.OperationalError

    def _connect(self, database, **kwargs):
        if not sqlite3:
            raise ImproperlyConfigured('sqlite3 must be installed on the system')
        conn = sqlite3.connect(database, **kwargs)
        conn.create_function('date_part', 2, _sqlite_date_part)
        return conn

    def get_indexes_for_table(self, table):
        res = self.execute_sql('PRAGMA index_list(%s);' % self.quote(table))
        rows = sorted([(r[1], r[2] == 1) for r in res.fetchall()])
        return rows

    def get_tables(self):
        res = self.execute_sql('select name from sqlite_master where '
                               'type="table" order by name;')
        return [r[0] for r in res.fetchall()]

    def extract_date(self, date_part, date_field):
        return fn.date_part(date_part, date_field)

class PostgresqlDatabase(Database):
    commit_select = True
    field_overrides = {
        'blob': 'BYTEA',
        'bool': 'BOOLEAN',
        'datetime': 'TIMESTAMP',
        'decimal': 'NUMERIC',
        'double': 'DOUBLE PRECISION',
        'primary_key': 'SERIAL',
    }
    for_update = True
    interpolation = '%s'
    reserved_tables = ['user']
    sequences = True

    register_unicode = True

    def _connect(self, database, **kwargs):
        if not psycopg2:
            raise ImproperlyConfigured('psycopg2 must be installed.')
        conn = psycopg2.connect(database=database, **kwargs)
        if self.register_unicode:
            pg_extensions.register_type(pg_extensions.UNICODE, conn)
            pg_extensions.register_type(pg_extensions.UNICODEARRAY, conn)
        return conn

    def last_insert_id(self, cursor, model):
        seq = model._meta.primary_key.sequence
        if seq:
            cursor.execute("SELECT CURRVAL('\"%s\"')" % (seq))
            return cursor.fetchone()[0]
        elif model._meta.auto_increment:
            cursor.execute("SELECT CURRVAL('\"%s_%s_seq\"')" % (
                model._meta.db_table, model._meta.primary_key.db_column))
            return cursor.fetchone()[0]

    def get_indexes_for_table(self, table):
        res = self.execute_sql("""
            SELECT c2.relname, i.indisprimary, i.indisunique
            FROM
                pg_catalog.pg_class c,
                pg_catalog.pg_class c2,
                pg_catalog.pg_index i
            WHERE
                c.relname = %s AND c.oid = i.indrelid AND i.indexrelid = c2.oid
            ORDER BY i.indisprimary DESC, i.indisunique DESC, c2.relname""",
            (table,))
        return sorted([(r[0], r[1]) for r in res.fetchall()])

    def get_tables(self):
        res = self.execute_sql("""
            SELECT c.relname
            FROM pg_catalog.pg_class c
            LEFT JOIN pg_catalog.pg_namespace n ON n.oid = c.relnamespace
            WHERE c.relkind IN ('r', 'v', '')
                AND n.nspname NOT IN ('pg_catalog', 'pg_toast')
                AND pg_catalog.pg_table_is_visible(c.oid)
            ORDER BY c.relname""")
        return [row[0] for row in res.fetchall()]

    def sequence_exists(self, sequence):
        res = self.execute_sql("""
            SELECT COUNT(*)
            FROM pg_class, pg_namespace
            WHERE relkind='S'
                AND pg_class.relnamespace = pg_namespace.oid
                AND relname=%s""", (sequence,))
        return bool(res.fetchone()[0])

    def set_search_path(self, *search_path):
        path_params = ','.join(['%s'] * len(search_path))
        self.execute_sql('SET search_path TO %s' % path_params, search_path)

class MySQLDatabase(Database):
    commit_select = True
    field_overrides = {
        'bool': 'BOOL',
        'decimal': 'NUMERIC',
        'double': 'DOUBLE PRECISION',
        'float': 'FLOAT',
        'primary_key': 'INTEGER AUTO_INCREMENT',
        'text': 'LONGTEXT',
    }
    for_update = True
    interpolation = '%s'
    limit_max = 2 ** 64 - 1  # MySQL quirk
    op_overrides = {
        OP_LIKE: 'LIKE BINARY',
        OP_ILIKE: 'LIKE',
        OP_XOR: 'XOR',
    }
    quote_char = '`'
    subquery_delete_same_table = False

    def _connect(self, database, **kwargs):
        if not mysql:
            raise ImproperlyConfigured('MySQLdb must be installed.')
        conn_kwargs = {
            'charset': 'utf8',
            'use_unicode': True,
        }
        conn_kwargs.update(kwargs)
        return mysql.connect(db=database, **conn_kwargs)

    def create_foreign_key(self, model_class, field):
        compiler = self.compiler()
        framing = """
            ALTER TABLE %(table)s ADD CONSTRAINT %(constraint)s
            FOREIGN KEY (%(field)s) REFERENCES %(to)s(%(to_field)s)%(cascade)s;
        """
        db_table = model_class._meta.db_table
        constraint = 'fk_%s_%s_%s' % (
            db_table,
            field.rel_model._meta.db_table,
            field.db_column,
        )

        quote = compiler.quote
        query = framing % {
            'table': quote(db_table),
            'constraint': quote(constraint),
            'field': quote(field.db_column),
            'to': quote(field.rel_model._meta.db_table),
            'to_field': quote(field.rel_model._meta.primary_key.db_column),
            'cascade': ' ON DELETE CASCADE' if field.cascade else ''}

        self.execute_sql(query)
        return super(MySQLDatabase, self).create_foreign_key(
            model_class, field)

    def get_indexes_for_table(self, table):
        res = self.execute_sql('SHOW INDEXES IN `%s`;' % table)
        rows = sorted([(r[2], r[1] == 0) for r in res.fetchall()])
        return rows

    def get_tables(self):
        res = self.execute_sql('SHOW TABLES;')
        return [r[0] for r in res.fetchall()]

    def extract_date(self, date_part, date_field):
        assert date_part.lower() in DT_LOOKUPS
        return fn.EXTRACT(Clause(R(date_part), R('FROM'), date_field))


class transaction(object):
    def __init__(self, db):
        self.db = db

    def __enter__(self):
        self._orig = self.db.get_autocommit()
        self.db.set_autocommit(False)
        self.db.begin()

    def __exit__(self, exc_type, exc_val, exc_tb):
        success = True
        if exc_type:
            self.db.rollback()
            success = False
        else:
            self.db.commit()
        self.db.set_autocommit(self._orig)
        return success


class FieldProxy(Field):
    def __init__(self, alias, field_instance):
        self._model_alias = alias
        self.model = self._model_alias.model_class
        self.field_instance = field_instance

    def clone_base(self):
        return FieldProxy(self._model_alias, self.field_instance)

    def __getattr__(self, attr):
        if attr == 'model_class':
            return self._model_alias
        return getattr(self.field_instance, attr)

class ModelAlias(object):
    def __init__(self, model_class):
        self.__dict__['model_class'] = model_class

    def __getattr__(self, attr):
        model_attr = getattr(self.model_class, attr)
        if isinstance(model_attr, Field):
            return FieldProxy(self, model_attr)
        return model_attr

    def __setattr__(self, attr, value):
        raise AttributeError('Cannot set attributes on ModelAlias instances')

    def get_proxy_fields(self):
        return [
            FieldProxy(self, f) for f in self.model_class._meta.get_fields()]


class DoesNotExist(Exception): pass

default_database = SqliteDatabase('peewee.db')

class ModelOptions(object):
    def __init__(self, cls, database=None, db_table=None, indexes=None,
<<<<<<< HEAD
                 order_by=None, primary_key=None, **kwargs):
=======
                 order_by=None, primary_key=None, table_alias=None, **kwargs):
>>>>>>> 5e4f26c1
        self.model_class = cls
        self.name = cls.__name__.lower()
        self.fields = {}
        self.columns = {}
        self.defaults = {}

        self.database = database or default_database
        self.db_table = db_table
        self.indexes = list(indexes or [])
        self.order_by = order_by
        self.primary_key = primary_key
        self.table_alias = table_alias

        self.auto_increment = None
        self.rel = {}
        self.reverse_rel = {}

<<<<<<< HEAD
        for key in kwargs:
            setattr(self, key, kwargs[key])
=======
        for key, value in kwargs.items():
            setattr(self, key, value)
        self._additional_keys = set(kwargs.keys())
>>>>>>> 5e4f26c1

    def prepared(self):
        for field in self.fields.values():
            if field.default is not None:
                self.defaults[field] = field.default

        if self.order_by:
            norm_order_by = []
            for clause in self.order_by:
                field = self.fields[clause.lstrip('-')]
                if clause.startswith('-'):
                    norm_order_by.append(field.desc())
                else:
                    norm_order_by.append(field.asc())
            self.order_by = norm_order_by

    def get_default_dict(self):
        dd = {}
        for field, default in self.defaults.items():
            if callable(default):
                dd[field.name] = default()
            else:
                dd[field.name] = default
        return dd

    def get_sorted_fields(self):
        key = lambda i: (i[1] is self.primary_key and 1 or 2, i[1]._order)
        return sorted(self.fields.items(), key=key)

    def get_field_names(self):
        return [f[0] for f in self.get_sorted_fields()]

    def get_fields(self):
        return [f[1] for f in self.get_sorted_fields()]

    def rel_for_model(self, model, field_obj=None):
        for field in self.get_fields():
            if isinstance(field, ForeignKeyField) and field.rel_model == model:
                if field_obj is None or field_obj.name == field.name:
                    return field

    def reverse_rel_for_model(self, model):
        return model._meta.rel_for_model(self.model_class)

    def rel_exists(self, model):
        return self.rel_for_model(model) or self.reverse_rel_for_model(model)


class BaseModel(type):
    inheritable = set(['database', 'indexes', 'order_by', 'primary_key'])

    def __new__(cls, name, bases, attrs):
        if not bases:
            return super(BaseModel, cls).__new__(cls, name, bases, attrs)

        meta_options = {}
        meta = attrs.pop('Meta', None)
        if meta:
            for k, v in meta.__dict__.items():
                if not k.startswith('_'):
                    meta_options[k] = v

        model_pk = getattr(meta, 'primary_key', None)
        parent_pk = None

        # inherit any field descriptors by deep copying the underlying field
        # into the attrs of the new model, additionally see if the bases define
        # inheritable model options and swipe them
        for b in bases:
            if not hasattr(b, '_meta'):
                continue

            base_meta = getattr(b, '_meta')
            if parent_pk is None:
                parent_pk = deepcopy(base_meta.primary_key)
            all_inheritable = cls.inheritable | base_meta._additional_keys
            for (k, v) in base_meta.__dict__.items():
                if k in all_inheritable and k not in meta_options:
                    meta_options[k] = v

            for (k, v) in b.__dict__.items():
                if isinstance(v, FieldDescriptor) and k not in attrs:
                    if not v.field.primary_key:
                        attrs[k] = deepcopy(v.field)

        # initialize the new class and set the magic attributes
        cls = super(BaseModel, cls).__new__(cls, name, bases, attrs)
        cls._meta = ModelOptions(cls, **meta_options)
        cls._data = None
        cls._meta.indexes = list(cls._meta.indexes)

        # replace fields with field descriptors, calling the add_to_class hook
        for name, attr in list(cls.__dict__.items()):
            if isinstance(attr, Field):
                attr.add_to_class(cls, name)
                if attr.primary_key and model_pk:
                    raise ValueError('primary key is overdetermined.')
                elif attr.primary_key:
                    model_pk = attr

        if model_pk is None:
            if parent_pk:
                model_pk, name = parent_pk, parent_pk.name
            else:
                model_pk, name = PrimaryKeyField(primary_key=True), 'id'
            model_pk.add_to_class(cls, name)
        elif isinstance(model_pk, CompositeKey):
            model_pk.add_to_class(cls, '_composite_key')

        cls._meta.primary_key = model_pk
        cls._meta.auto_increment = (
            isinstance(model_pk, PrimaryKeyField) or
            bool(model_pk.sequence))
        if not cls._meta.db_table:
            cls._meta.db_table = re.sub('[^\w]+', '_', cls.__name__.lower())

        # create a repr and error class before finalizing
        if hasattr(cls, '__unicode__'):
            setattr(cls, '__repr__', lambda self: '<%s: %r>' % (
                cls.__name__, self.__unicode__()))

        exc_name = '%sDoesNotExist' % cls.__name__
        exception_class = type(exc_name, (DoesNotExist,), {})
        cls.DoesNotExist = exception_class
        cls._meta.prepared()

        return cls

class Model(with_metaclass(BaseModel)):
    def __init__(self, *args, **kwargs):
        self._data = self._meta.get_default_dict()
        self._obj_cache = {} # cache of related objects

        for k, v in kwargs.items():
            setattr(self, k, v)

    @classmethod
    def alias(cls):
        return ModelAlias(cls)

    @classmethod
    def select(cls, *selection):
        query = SelectQuery(cls, *selection)
        if cls._meta.order_by:
            query = query.order_by(*cls._meta.order_by)
        return query

    @classmethod
    def update(cls, **update):
        fdict = dict((cls._meta.fields[f], v) for f, v in update.items())
        return UpdateQuery(cls, fdict)

    @classmethod
    def insert(cls, **insert):
        fdict = dict((cls._meta.fields[f], v) for f, v in insert.items())
        return InsertQuery(cls, fdict)

    @classmethod
    def delete(cls):
        return DeleteQuery(cls)

    @classmethod
    def raw(cls, sql, *params):
        return RawQuery(cls, sql, *params)

    @classmethod
    def create(cls, **query):
        inst = cls(**query)
        inst.save(force_insert=True)
        return inst

    @classmethod
    def get(cls, *query, **kwargs):
        sq = cls.select().naive()
        if query:
            sq = sq.where(*query)
        if kwargs:
            sq = sq.filter(**kwargs)
        return sq.get()

    @classmethod
    def get_or_create(cls, **kwargs):
        sq = cls.select().filter(**kwargs)
        try:
            return sq.get()
        except cls.DoesNotExist:
            return cls.create(**kwargs)

    @classmethod
    def filter(cls, *dq, **query):
        return cls.select().filter(*dq, **query)

    @classmethod
    def table_exists(cls):
        return cls._meta.db_table in cls._meta.database.get_tables()

    @classmethod
    def create_table(cls, fail_silently=False):
        if fail_silently and cls.table_exists():
            return

        db = cls._meta.database
        pk = cls._meta.primary_key
        if db.sequences and pk.sequence:
            if not db.sequence_exists(pk.sequence):
                db.create_sequence(pk.sequence)

        db.create_table(cls)
        cls._create_indexes()

    @classmethod
    def _create_indexes(cls):
        db = cls._meta.database
        for field_name, field_obj in cls._meta.fields.items():
            if isinstance(field_obj, ForeignKeyField):
                db.create_foreign_key(cls, field_obj)
            elif field_obj.index or field_obj.unique:
                db.create_index(cls, [field_obj], field_obj.unique)

        if cls._meta.indexes:
            for fields, unique in cls._meta.indexes:
                db.create_index(cls, fields, unique)

    @classmethod
    def drop_table(cls, fail_silently=False):
        cls._meta.database.drop_table(cls, fail_silently)

    def get_id(self):
        return getattr(self, self._meta.primary_key.name)

    def set_id(self, id):
        setattr(self, self._meta.primary_key.name, id)

    def pk_expr(self):
        return self._meta.primary_key == self.get_id()

    def prepared(self):
        pass

    def _prune_fields(self, field_dict, only):
        new_data = {}
        for field in only:
            if field.name in field_dict:
                new_data[field.name] = field_dict[field.name]
        return new_data

    def save(self, force_insert=False, only=None):
        field_dict = dict(self._data)
        pk = self._meta.primary_key
        if only:
            field_dict = self._prune_fields(field_dict, only)
        if self.get_id() is not None and not force_insert:
            field_dict.pop(pk.name, None)
            self.update(**field_dict).where(self.pk_expr()).execute()
        else:
<<<<<<< HEAD
            if self.get_id() is not None:
                new_pk = self.get_id()
            insert = self.insert(**field_dict)
            ret_pk = insert.execute()
            if ret_pk is not None:
                new_pk = ret_pk
            self.set_id(new_pk)
=======
            pk = self.get_id()
            ret_pk = self.insert(**field_dict).execute()
            if ret_pk is not None:
                pk = ret_pk
            self.set_id(pk)
>>>>>>> 5e4f26c1

    def dependencies(self, search_nullable=False):
        query = self.select().where(self.pk_expr())
        stack = [(type(self), query)]
        seen = set()

        while stack:
            klass, query = stack.pop()
            if klass in seen:
                continue
            seen.add(klass)
            for rel_name, fk in klass._meta.reverse_rel.items():
                rel_model = fk.model_class
                node = fk << query
                if not fk.null or search_nullable:
                    stack.append((rel_model, rel_model.select().where(node)))
                yield (node, fk)

    def delete_instance(self, recursive=False, delete_nullable=False):
        if recursive:
            dependencies = self.dependencies(delete_nullable)
            for query, fk in reversed(list(dependencies)):
                model = fk.model_class
                if fk.null and not delete_nullable:
                    model.update(**{fk.name: None}).where(query).execute()
                else:
                    model.delete().where(query).execute()
        return self.delete().where(self.pk_expr()).execute()

    def __eq__(self, other):
        return (
            other.__class__ == self.__class__ and
            self.get_id() is not None and
            other.get_id() == self.get_id())

    def __ne__(self, other):
        return not self == other


def prefetch_add_subquery(sq, subqueries):
    fixed_queries = [(sq, None)]
    for i, subquery in enumerate(subqueries):
        if not isinstance(subquery, Query) and issubclass(subquery, Model):
            subquery = subquery.select()
        subquery_model = subquery.model_class
        fkf = None
        for j in reversed(range(i + 1)):
            last_query = fixed_queries[j][0]
            fkf = subquery_model._meta.rel_for_model(last_query.model_class)
            if fkf:
                break
        if not fkf:
            raise AttributeError('Error: unable to find foreign key for '
                                 'query: %s' % subquery)
        fixed_queries.append((subquery.where(fkf << last_query), fkf))

    return fixed_queries

def prefetch(sq, *subqueries):
    if not subqueries:
        return sq
    fixed_queries = prefetch_add_subquery(sq, subqueries)

    deps = {}
    rel_map = {}
    for query, foreign_key_field in reversed(fixed_queries):
        query_model = query.model_class
        deps[query_model] = {}
        id_map = deps[query_model]
        has_relations = bool(rel_map.get(query_model))

        for result in query:
            if foreign_key_field:
                fk_val = result._data[foreign_key_field.name]
                id_map.setdefault(fk_val, [])
                id_map[fk_val].append(result)
            if has_relations:
                for rel_model, rel_fk in rel_map[query_model]:
                    rel_name = '%s_prefetch' % rel_fk.related_name
                    rel_instances = deps[rel_model].get(result.get_id(), [])
                    for inst in rel_instances:
                        setattr(inst, rel_fk.name, result)
                    setattr(result, rel_name, rel_instances)
        if foreign_key_field:
            rel_model = foreign_key_field.rel_model
            rel_map.setdefault(rel_model, [])
            rel_map[rel_model].append((query_model, foreign_key_field))

    return query

def create_model_tables(models, **create_table_kwargs):
    """Create tables for all given models (in the right order)."""
    for m in sort_models_topologically(models):
        m.create_table(**create_table_kwargs)

def drop_model_tables(models, **drop_table_kwargs):
    """Drop tables for all given models (in the right order)."""
    for m in reversed(sort_models_topologically(models)):
        m.drop_table(**drop_table_kwargs)

def sort_models_topologically(models):
    """Sort models topologically so that parents will precede children."""
    models = set(models)
    seen = set()
    ordering = []
    def dfs(model):
        if model in models and model not in seen:
            seen.add(model)
            for foreign_key in model._meta.reverse_rel.values():
                dfs(foreign_key.model_class)
            ordering.append(model)  # parent will follow descendants
    # order models by name and table initially to guarantee a total ordering
    names = lambda m: (m._meta.name, m._meta.db_table)
    for m in sorted(models, key=names, reverse=True):
        dfs(m)
    return list(reversed(ordering))  # want parents first in output ordering<|MERGE_RESOLUTION|>--- conflicted
+++ resolved
@@ -2198,11 +2198,7 @@
 
 class ModelOptions(object):
     def __init__(self, cls, database=None, db_table=None, indexes=None,
-<<<<<<< HEAD
-                 order_by=None, primary_key=None, **kwargs):
-=======
                  order_by=None, primary_key=None, table_alias=None, **kwargs):
->>>>>>> 5e4f26c1
         self.model_class = cls
         self.name = cls.__name__.lower()
         self.fields = {}
@@ -2220,14 +2216,9 @@
         self.rel = {}
         self.reverse_rel = {}
 
-<<<<<<< HEAD
-        for key in kwargs:
-            setattr(self, key, kwargs[key])
-=======
         for key, value in kwargs.items():
             setattr(self, key, value)
         self._additional_keys = set(kwargs.keys())
->>>>>>> 5e4f26c1
 
     def prepared(self):
         for field in self.fields.values():
@@ -2483,21 +2474,11 @@
             field_dict.pop(pk.name, None)
             self.update(**field_dict).where(self.pk_expr()).execute()
         else:
-<<<<<<< HEAD
-            if self.get_id() is not None:
-                new_pk = self.get_id()
-            insert = self.insert(**field_dict)
-            ret_pk = insert.execute()
-            if ret_pk is not None:
-                new_pk = ret_pk
-            self.set_id(new_pk)
-=======
             pk = self.get_id()
             ret_pk = self.insert(**field_dict).execute()
             if ret_pk is not None:
                 pk = ret_pk
             self.set_id(pk)
->>>>>>> 5e4f26c1
 
     def dependencies(self, search_nullable=False):
         query = self.select().where(self.pk_expr())
