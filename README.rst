<<<<<<< HEAD
peewee (now with experimental MySQL support via the OurSQL library!)
=======
.. image:: http://charlesleifer.com/media/images/peewee-transparent.png

peewee
>>>>>>> ec34a9a7
======

* a small orm
* written in python
* provides a lightweight querying interface over sql
* uses sql concepts when querying, like joins and where clauses


Examples::

    # a simple query selecting a user
    User.get(username='charles')
    
    # get the staff and super users
    editors = User.select().where(Q(is_staff=True) | Q(is_superuser=True))
    
    # get tweets by editors
    Tweet.select().where(user__in=editors)
    
    # how many active users are there?
    User.select().where(active=True).count()
    
    # paginate the user table and show me page 3 (users 41-60)
    User.select().order_by(('username', 'asc')).paginate(3, 20)
    
    # order users by number of tweets
    User.select({
        User: ['*'],
        Tweet: [Count('id', 'num_tweets')]
    }).group_by('id').join(Tweet).order_by(('num_tweets', 'desc'))


check the `documentation <http://charlesleifer.com/docs/peewee/>`_ for more
examples.

specific question?  come hang out in the #peewee channel on freenode.irc.net


Why?
----

<<<<<<< HEAD
NOT queries
=======
peewee began when I was working on a small app in flask and found myself writing
lots of queries and wanting a very simple abstraction on top of the sql.  I had
so much fun working on it that I kept adding features.  My goal has always been,
though, to keep the implementation incredibly simple.  I've made a couple dives
into django's orm but have never come away with a deep understanding of its
implementation.  peewee is small enough that its my hope anyone with an interest
in orms will be able to understand the code without too much trouble.
>>>>>>> ec34a9a7


model definitions and schema creation
-------------------------------------

smells like django::


    import peewee
    
    class Blog(peewee.Model):
        title = peewee.CharField()
        
        def __unicode__(self):
            return self.title
    
    class Entry(peewee.Model):
        title = peewee.CharField(max_length=50)
        content = peewee.TextField()
        pub_date = peewee.DateTimeField()
        blog = peewee.ForeignKeyField(Blog)

        def __unicode__(self):
            return '%s: %s' % (self.blog.title, self.title)


gotta connect::

    >>> from peewee import database
    >>> database.connect()

create some tables::

    >>> Blog.create_table()
    >>> Entry.create_table()


foreign keys work like django's
-------------------------------

    >>> b = Blog(title="Peewee's Big Adventure")
    >>> b.save()
    >>> e = Entry(title="Greatest movie ever?", content="YES!", blog=b)
    >>> e.save()
    >>> e.blog
    <Blog: Peewee's Big Adventure>
    >>> for e in b.entry_set:
    ...     print e.title
    ... 
    Greatest movie ever?


querying
--------

queries come in 4 flavors (select/update/insert/delete).

there's the notion of a *query context* which is the model being selected
or joined on::

    User.select().where(active=True).order_by(('username', 'asc'))

since User is the model being selected, the where clause and the order_by will
pertain to attributes on the User model.  User is the current query context
when the .where() and .order_by() are evaluated.

an example using joins::

    Tweet.select().where(deleted=False).order_by(('pub_date', 'desc')).join(
        User
    ).where(active=True)

this will select non-deleted tweets from active users.  the first .where() and
.order_by() occur when Tweet is the current *query context*.  As soon as the
join is evaluated, User becomes the *query context* and so the following
where() pertains to the User model.


now with q objects
------------------

for users familiar with django's orm, I've implemented OR queries and complex
query nesting using similar notation::

    User.select().where(
        Q(is_superuser = True) |
        Q(is_staff = True)
    )

    SomeModel.select().where(
        (Q(a='A') | Q(b='B')) &
        (Q(c='C') | Q(d='D'))
    )

    # generates something like:
    # SELECT * FROM some_obj 
    # WHERE ((a = "A" OR b = "B") AND (c = "C" OR d = "D"))<|MERGE_RESOLUTION|>--- conflicted
+++ resolved
@@ -1,10 +1,6 @@
-<<<<<<< HEAD
-peewee (now with experimental MySQL support via the OurSQL library!)
-=======
 .. image:: http://charlesleifer.com/media/images/peewee-transparent.png
 
 peewee
->>>>>>> ec34a9a7
 ======
 
 * a small orm
@@ -46,9 +42,6 @@
 Why?
 ----
 
-<<<<<<< HEAD
-NOT queries
-=======
 peewee began when I was working on a small app in flask and found myself writing
 lots of queries and wanting a very simple abstraction on top of the sql.  I had
 so much fun working on it that I kept adding features.  My goal has always been,
@@ -56,7 +49,6 @@
 into django's orm but have never come away with a deep understanding of its
 implementation.  peewee is small enough that its my hope anyone with an interest
 in orms will be able to understand the code without too much trouble.
->>>>>>> ec34a9a7
 
 
 model definitions and schema creation
