--- conflicted
+++ resolved
@@ -1,85 +1,19 @@
-Attention
----------
-
-I've pushed the alpha branch of Peewee 3.0, which is a more-or-less total rewrite. The APIs are all mostly backwards-compatible, though some features and extension modules have been removed. Check it out if you're curious: https://github.com/coleifer/peewee/tree/3.0a
 
 .. image:: http://media.charlesleifer.com/blog/photos/p1423749536.32.png
 
 peewee
 ======
-This is just `peewee-2.10.1 <https://github.com/coleifer/peewee>` with some changes we need:
+This is just `peewee-2.10.2 <https://github.com/coleifer/peewee>` with some changes we need:
 
 * Simple LEFT JOIN LATERAL. No need make subquery, just join to model.
 .. code-block:: python
 
-<<<<<<< HEAD
     # make some compound select query
     subq = ModelB.select(ModelB.id).where(ModelB.id > ModelA.id).limit(1)
     # make query lateral joining subquery
     ModelA.select(ModelA, subq.c.id).join(subq, join_type=JOIN.LATERAL)
-=======
-    # A simple query selecting a user.
-    User.get(User.username == 'charles')
 
-    # Get tweets created by one of several users. The "<<" operator
-    # corresponds to the SQL "IN" operator.
-    usernames = ['charlie', 'huey', 'mickey']
-    users = User.select().where(User.username << usernames)
-    tweets = Tweet.select().where(Tweet.user << users)
-
-    # We could accomplish the same using a JOIN:
-    tweets = (Tweet
-              .select()
-              .join(User)
-              .where(User.username << usernames))
-
-    # How many tweets were published today?
-    tweets_today = (Tweet
-                    .select()
-                    .where(
-                        (Tweet.created_date >= datetime.date.today()) &
-                        (Tweet.is_published == True))
-                    .count())
-
-    # Paginate the user table and show me page 3 (users 41-60).
-    User.select().order_by(User.username).paginate(3, 20)
-
-    # Order users by the number of tweets they've created:
-    tweet_ct = fn.Count(Tweet.id)
-    users = (User
-             .select(User, tweet_ct.alias('ct'))
-             .join(Tweet, JOIN.LEFT_OUTER)
-             .group_by(User)
-             .order_by(tweet_ct.desc()))
-
-    # Do an atomic update
-    Counter.update(count=Counter.count + 1).where(
-        Counter.url == request.url)
-
-Check out the `example app <http://docs.peewee-orm.com/en/latest/peewee/example.html>`_ for a working Twitter-clone website written with Flask.
-
-Learning more
--------------
-
-Check the `documentation <http://docs.peewee-orm.com/>`_ for more examples.
-
-Specific question? Come hang out in the #peewee channel on irc.freenode.net, or post to the mailing list, http://groups.google.com/group/peewee-orm . If you would like to report a bug, `create a new issue <https://github.com/coleifer/peewee/issues/new>`_ on GitHub.
-
-Still want more info?
----------------------
-
-.. image:: http://media.charlesleifer.com/blog/photos/wat.jpg
-
-I've written a number of blog posts about building applications and web-services with peewee (and usually Flask). If you'd like to see some real-life applications that use peewee, the following resources may be useful:
-
-* `Building a note-taking app with Flask and Peewee <http://charlesleifer.com/blog/saturday-morning-hack-a-little-note-taking-app-with-flask/>`_ as well as `Part 2 <http://charlesleifer.com/blog/saturday-morning-hacks-revisiting-the-notes-app/>`_ and `Part 3 <http://charlesleifer.com/blog/saturday-morning-hacks-adding-full-text-search-to-the-flask-note-taking-app/>`_.
-* `Analytics web service built with Flask and Peewee <http://charlesleifer.com/blog/saturday-morning-hacks-building-an-analytics-app-with-flask/>`_.
-* `Personalized news digest (with a boolean query parser!) <http://charlesleifer.com/blog/saturday-morning-hack-personalized-news-digest-with-boolean-query-parser/>`_.
-* `Structuring Flask apps with Peewee <http://charlesleifer.com/blog/structuring-flask-apps-a-how-to-for-those-coming-from-django/>`_.
-* `Creating a lastpass clone with Flask and Peewee <http://charlesleifer.com/blog/creating-a-personal-password-manager/>`_.
-* `Creating a bookmarking web-service that takes screenshots of your bookmarks <http://charlesleifer.com/blog/building-bookmarking-service-python-and-phantomjs/>`_.
-* `Building a pastebin, wiki and a bookmarking service using Flask and Peewee <http://charlesleifer.com/blog/dont-sweat-small-stuff-use-flask-blueprints/>`_.
-* `Encrypted databases with Python and SQLCipher <http://charlesleifer.com/blog/encrypted-sqlite-databases-with-python-and-sqlcipher/>`_.
-* `Dear Diary: An Encrypted, Command-Line Diary with Peewee <http://charlesleifer.com/blog/dear-diary-an-encrypted-command-line-diary-with-python/>`_.
-* `Query Tree Structures in SQLite using Peewee and the Transitive Closure Extension <http://charlesleifer.com/blog/querying-tree-structures-in-sqlite-using-python-and-the-transitive-closure-extension/>`_.
->>>>>>> 761f9144
+* Add off argument to for_update method
+.. code-block:: python
+	# Lock books of author name == John
+	Book.select().join(Author).where(Author.name == 'John').for_update(of=Book)