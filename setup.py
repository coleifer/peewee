--- conflicted
+++ resolved
@@ -53,41 +53,6 @@
     libraries=['sqlite3'])
 
 
-<<<<<<< HEAD
-ext_modules = []
-if cython_installed:
-    ext_modules.extend([
-        speedups_ext_module,
-        sqlite_udf_module,
-        sqlite_ext_module])
-
-if ext_modules:
-    setup_kwargs.update(
-        cmdclass={'build_ext': build_ext},
-        ext_modules=ext_modules)
-
-setup(
-    name='311devs_peewee',
-    version=__import__('peewee').__version__,
-    description='a little orm',
-    long_description=readme,
-    author='',
-    author_email='',
-    url='https://github.com/311devs/peewee',
-    packages=['playhouse'],
-    py_modules=['peewee', 'pwiz'],
-    classifiers=[
-        'Development Status :: 5 - Production/Stable',
-        'Intended Audience :: Developers',
-        'License :: OSI Approved :: MIT License',
-        'Operating System :: OS Independent',
-        'Programming Language :: Python',
-        'Programming Language :: Python :: 3',
-    ],
-    scripts = ['pwiz.py', 'playhouse/pskel'],
-    **setup_kwargs
-)
-=======
 def _have_sqlite_extension_support():
     import shutil
     import tempfile
@@ -201,5 +166,4 @@
         print('#' * 75)
         _do_setup(False, False)
 else:
-    _do_setup(False, False)
->>>>>>> 4ddc99bc
+    _do_setup(False, False)