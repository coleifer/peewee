--- conflicted
+++ resolved
@@ -7,11 +7,7 @@
 
 setup(
     name='peewee',
-<<<<<<< HEAD
-    version="0.2.1",
-=======
     version="0.3.1",
->>>>>>> ec34a9a7
     description='a little orm',
     long_description=readme,
     author='Charles Leifer',
